import os
import pytest
from pyfaidx import Fasta, Faidx, UnsupportedCompressionFormat, FetchError
from itertools import chain

path = os.path.dirname(__file__)
os.chdir(path)

<<<<<<< HEAD
class TestIndexing(TestCase):
    def setUp(self):
        try:
            from Bio import SeqIO
        except ImportError:
            raise SkipTest

    def tearDown(self):
        try:
            os.remove('data/genes.fasta.gz.fai')
        except EnvironmentError:
            pass  # some tests may delete this file

    def test_build_issue_126(self):
        """ Samtools BGZF index should be identical to pyfaidx BGZF index """
        expect_index = ("gi|563317589|dbj|AB821309.1|	3510	114	70	71\n"
                        "gi|557361099|gb|KF435150.1|	481	3789	70	71\n"
                        "gi|557361097|gb|KF435149.1|	642	4368	70	71\n"
                        "gi|543583796|ref|NR_104216.1|	4573	5141	70	71\n"
                        "gi|543583795|ref|NR_104215.1|	5317	9901	70	71\n"
                        "gi|543583794|ref|NR_104212.1|	5374	15415	70	71\n"
                        "gi|543583788|ref|NM_001282545.1|	4170	20980	70	71\n"
                        "gi|543583786|ref|NM_001282543.1|	5466	25324	70	71\n"
                        "gi|543583785|ref|NM_000465.3|	5523	30980	70	71\n"
                        "gi|543583740|ref|NM_001282549.1|	3984	36696	70	71\n"
                        "gi|543583738|ref|NM_001282548.1|	4113	40851	70	71\n"
                        "gi|530384540|ref|XM_005249645.1|	2752	45151	70	71\n"
                        "gi|530384538|ref|XM_005249644.1|	3004	48071	70	71\n"
                        "gi|530384536|ref|XM_005249643.1|	3109	51246	70	71\n"
                        "gi|530384534|ref|XM_005249642.1|	3097	54528	70	71\n"
                        "gi|530373237|ref|XM_005265508.1|	2794	57830	70	71\n"
                        "gi|530373235|ref|XM_005265507.1|	2848	60824	70	71\n"
                        "gi|530364726|ref|XR_241081.1|	1009	63849	70	71\n"
                        "gi|530364725|ref|XR_241080.1|	4884	65009	70	71\n"
                        "gi|530364724|ref|XR_241079.1|	2819	70099	70	71\n")
        index_file = Faidx('data/genes.fasta.gz').indexname
        result_index = open(index_file).read()
        assert result_index == expect_index

class TestFastaBGZF(TestCase):
    def setUp(self):
        try:
            from Bio import SeqIO
        except ImportError:
            raise SkipTest

    def tearDown(self):
        try:
            os.remove('data/genes.fasta.gz.fai')
        except EnvironmentError:
            pass  # some tests may delete this file

    def test_integer_slice(self):
        fasta = Fasta('data/genes.fasta.gz')
        expect = fasta['gi|563317589|dbj|AB821309.1|'][:100].seq
        result = fasta[0][:100].seq
        assert expect == result

    def test_integer_index(self):
        fasta = Fasta('data/genes.fasta.gz')
        expect = fasta['gi|563317589|dbj|AB821309.1|'][100].seq
        result = fasta[0][100].seq
        assert expect == result

    def test_fetch_whole_fasta(self):
        expect = [line.rstrip('\n') for line in open('data/genes.fasta') if line[0] != '>']
        result = list(chain(*([line for line in record] for record in Fasta('data/genes.fasta.gz', as_raw=True))))
        assert expect == result

    def test_line_len(self):
        fasta = Fasta('data/genes.fasta.gz')
        for record in fasta:
            assert len(next(iter(record))) == fasta.faidx.index[record.name].lenc

    @raises(UnsupportedCompressionFormat)
    def test_mutable_bgzf(self):
        fasta = Fasta('data/genes.fasta.gz', mutable=True)

    @raises(NotImplementedError)
    def test_long_names(self):
        """ Test that deflines extracted using FastaRecord.long_name are
        identical to deflines in the actual file.
        """
        deflines = []
        with open('data/genes.fasta') as fasta_file:
            for line in fasta_file:
                if line[0] == '>':
                    deflines.append(line[1:-1])
        fasta = Fasta('data/genes.fasta.gz')
        long_names = []
        for record in fasta:
            long_names.append(record.long_name)
        assert deflines == long_names

    def test_fetch_whole_entry(self):
        faidx = Faidx('data/genes.fasta.gz')
        expect = ('ATGACATCATTTTCCACCTCTGCTCAGTGTTCAACATCTGA'
                'CAGTGCTTGCAGGATCTCTCCTGGACAAATCAATCAGGTACGACCA'
                'AAACTGCCGCTTTTGAAGATTTTGCATGCAGCAGGTGCGCAAGG'
                'TGAAATGTTCACTGTTAAAGAGGTCATGCACTATTTAGGTCAGTACAT'
                'AATGGTGAAGCAACTTTATGATCAGCAGGAGCAGCATATGGTATATTG'
                'TGGTGGAGATCTTTTGGGAGAACTACTGGGACGTCAGAGCTTCTCCGTG'
                'AAAGACCCAAGCCCTCTCTATGATATGCTAAGAAAGAATCTTGTCACTTT'
                'AGCCACTGCTACTACAGCAAAGTGCAGAGGAAAGTTCCACTTCCAGAAAAA'
                'GAACTACAGAAGACGATATCCCCACACTGCCTACCTCAGAGCATAAATGCA'
                'TACATTCTAGAGAAGGTGATTGAAGTGGGAAAAAATGATGACCTGGAGGACTC')
        result = faidx.fetch('gi|557361099|gb|KF435150.1|',
                             1, 481)
        print(result)
        assert str(result) == expect

    def test_fetch_middle(self):
        faidx = Faidx('data/genes.fasta.gz')
        expect = 'TTGAAGATTTTGCATGCAGCAGGTGCGCAAGGTGAAATGTTCACTGTTAAA'
        result = faidx.fetch('gi|557361099|gb|KF435150.1|',
                             100, 150)
        assert str(result) == expect

    def test_fetch_end(self):
        faidx = Faidx('data/genes.fasta.gz')
        expect = 'TC'
        result = faidx.fetch('gi|557361099|gb|KF435150.1|',
                             480, 481)
        assert str(result) == expect

    @raises(FetchError)
    def test_fetch_border(self):
        """ Fetch past the end of a gene entry """
        faidx = Faidx('data/genes.fasta.gz')
        expect = 'TC'
        result = faidx.fetch('gi|557361099|gb|KF435150.1|',
                             480, 500)
        print(result)
        assert str(result) == expect

    def test_rev(self):
        faidx = Faidx('data/genes.fasta.gz')
        expect = 'GA'
        result = faidx.fetch('gi|557361099|gb|KF435150.1|',
                             480, 481)
        assert str(-result) == expect, result

    @raises(FetchError)
    def test_fetch_past_bounds(self):
        """ Fetch past the end of a gene entry """
        faidx = Faidx('data/genes.fasta.gz', strict_bounds=True)
        result = faidx.fetch('gi|557361099|gb|KF435150.1|',
                                         480, 5000)

    @raises(FetchError)
    def test_fetch_negative(self):
        """ Fetch starting with a negative coordinate """
        faidx = Faidx('data/genes.fasta.gz', strict_bounds=True)
        result = faidx.fetch('gi|557361099|gb|KF435150.1|',
                                         -10, 10)

    @raises(FetchError)
    def test_fetch_reversed_coordinates(self):
        """ Fetch starting with a negative coordinate """
        faidx = Faidx('data/genes.fasta.gz', strict_bounds=True)
        result = faidx.fetch('gi|557361099|gb|KF435150.1|',
                                         50, 10)

    @raises(FetchError)
    def test_fetch_keyerror(self):
        """ Fetch a key that does not exist """
        faidx = Faidx('data/genes.fasta.gz', strict_bounds=True)
        result = faidx.fetch('gi|joe|gb|KF435150.1|',
                                         1, 10)

    def test_blank_string(self):
        """ seq[0:0] should return a blank string mdshw5/pyfaidx#53 """
        fasta = Fasta('data/genes.fasta.gz', as_raw=True)
        result = fasta['gi|557361099|gb|KF435150.1|'][0:0]
        print(result)
        assert result == ''

    def test_slice_from_beginning(self):
        fasta = Fasta('data/genes.fasta.gz', as_raw=True)
        assert fasta['gi|557361099|gb|KF435150.1|'][:4] == 'ATGA'

    def test_slice_from_end(self):
        fasta = Fasta('data/genes.fasta.gz', as_raw=True)
        assert fasta['gi|557361099|gb|KF435150.1|'][-4:] == 'ACTC'

    def test_issue_74_start(self):
        f0 = Fasta('data/genes.fasta.gz', one_based_attributes=False)
        f1 = Fasta('data/genes.fasta.gz', one_based_attributes=True)
        assert f0['gi|557361099|gb|KF435150.1|'][0:90].start == f1['gi|557361099|gb|KF435150.1|'][0:90].start - 1

    def test_issue_74_consistency(self):
        f0 = Fasta('data/genes.fasta.gz', one_based_attributes=False)
        f1 = Fasta('data/genes.fasta.gz', one_based_attributes=True)
        assert str(f0['gi|557361099|gb|KF435150.1|'][0:90]) == str(f1['gi|557361099|gb|KF435150.1|'][0:90])

    def test_issue_74_end_faidx(self):
        f0 = Faidx('data/genes.fasta.gz', one_based_attributes=False)
        f1 = Faidx('data/genes.fasta.gz', one_based_attributes=True)
        end0 = f0.fetch('gi|557361099|gb|KF435150.1|', 1, 90).end
        end1 = f1.fetch('gi|557361099|gb|KF435150.1|', 1, 90).end
        assert end0 == end1

    def test_issue_74_end_fasta(self):
        f0 = Fasta('data/genes.fasta.gz', one_based_attributes=False)
        f1 = Fasta('data/genes.fasta.gz', one_based_attributes=True)
        end0 = f0['gi|557361099|gb|KF435150.1|'][1:90].end
        end1 = f1['gi|557361099|gb|KF435150.1|'][1:90].end
        print((end0, end1))
        assert end0 == end1

    def test_issue_79_fix(self):
        f = Fasta('data/genes.fasta.gz')
        s = f['gi|557361099|gb|KF435150.1|'][100:105]
        print((s.start, s.end))
        assert (101, 105) == (s.start, s.end)

    def test_issue_79_fix_negate(self):
        f = Fasta('data/genes.fasta.gz')
        s = f['gi|557361099|gb|KF435150.1|'][100:105]
        s = -s
        print((s.start, s.end))
        assert (105, 101) == (s.start, s.end)

    def test_issue_79_fix_one_based_false(self):
        f = Fasta('data/genes.fasta.gz', one_based_attributes=False)
        s = f['gi|557361099|gb|KF435150.1|'][100:105]
        print((s.start, s.end))
        assert (100, 105) == (s.start, s.end)

    def test_issue_79_fix_one_based_false_negate(self):
        f = Fasta('data/genes.fasta.gz', one_based_attributes=False)
        s = f['gi|557361099|gb|KF435150.1|'][100:105]
        print(s.__dict__)
        s = -s
        print(s.__dict__)
        assert (105, 100) == (s.start, s.end)

    @raises(FetchError)
    def test_fetch_border_padded(self):
        """ Fetch past the end of a gene entry """
=======
try:
    from Bio import SeqIO
    bio = True
except ImportError:
    bio = False
    
@pytest.fixture
def remove_index():
    yield
    try:
        os.remove('data/genes.fasta.gz.fai')
    except EnvironmentError:
        pass  # some tests may delete this file

@pytest.mark.skipif(not bio, reason="Biopython is not installed.")
@pytest.mark.xfail
def test_build_issue_126(remove_index):
    """ Samtools BGZF index should be identical to pyfaidx BGZF index """
    expect_index = ("gi|563317589|dbj|AB821309.1|	3510	114	70	71\n"
                    "gi|557361099|gb|KF435150.1|	481	3789	70	71\n"
                    "gi|557361097|gb|KF435149.1|	642	4368	70	71\n"
                    "gi|543583796|ref|NR_104216.1|	4573	5141	70	71\n"
                    "gi|543583795|ref|NR_104215.1|	5317	9901	70	71\n"
                    "gi|543583794|ref|NR_104212.1|	5374	15415	70	71\n"
                    "gi|543583788|ref|NM_001282545.1|	4170	20980	70	71\n"
                    "gi|543583786|ref|NM_001282543.1|	5466	25324	70	71\n"
                    "gi|543583785|ref|NM_000465.3|	5523	30980	70	71\n"
                    "gi|543583740|ref|NM_001282549.1|	3984	36696	70	71\n"
                    "gi|543583738|ref|NM_001282548.1|	4113	40851	70	71\n"
                    "gi|530384540|ref|XM_005249645.1|	2752	45151	70	71\n"
                    "gi|530384538|ref|XM_005249644.1|	3004	48071	70	71\n"
                    "gi|530384536|ref|XM_005249643.1|	3109	51246	70	71\n"
                    "gi|530384534|ref|XM_005249642.1|	3097	54528	70	71\n"
                    "gi|530373237|ref|XM_005265508.1|	2794	57830	70	71\n"
                    "gi|530373235|ref|XM_005265507.1|	2848	60824	70	71\n"
                    "gi|530364726|ref|XR_241081.1|	1009	63849	70	71\n"
                    "gi|530364725|ref|XR_241080.1|	4884	65009	70	71\n"
                    "gi|530364724|ref|XR_241079.1|	2819	70099	70	71\n")
    index_file = Faidx('data/genes.fasta.gz').indexname
    result_index = open(index_file).read()
    assert result_index == expect_index

def test_integer_slice(remove_index):
    fasta = Fasta('data/genes.fasta.gz')
    expect = fasta['gi|563317589|dbj|AB821309.1|'][:100].seq
    result = fasta[0][:100].seq
    assert expect == result

def test_integer_index(remove_index):
    fasta = Fasta('data/genes.fasta.gz')
    expect = fasta['gi|563317589|dbj|AB821309.1|'][100].seq
    result = fasta[0][100].seq
    assert expect == result

def test_fetch_whole_fasta(remove_index):
    expect = [line.rstrip('\n') for line in open('data/genes.fasta') if line[0] != '>']
    result = list(chain(*([line for line in record] for record in Fasta('data/genes.fasta.gz', as_raw=True))))
    assert expect == result

def test_line_len(remove_index):
    fasta = Fasta('data/genes.fasta.gz')
    for record in fasta:
        assert len(next(iter(record))) == fasta.faidx.index[record.name].lenc

def test_mutable_bgzf(remove_index):
    with pytest.raises(UnsupportedCompressionFormat):
        fasta = Fasta('data/genes.fasta.gz', mutable=True)

@pytest.mark.xfail(raises=NotImplementedError)
def test_long_names(remove_index):
    """ Test that deflines extracted using FastaRecord.long_name are
    identical to deflines in the actual file.
    """
    deflines = []
    with open('data/genes.fasta') as fasta_file:
        for line in fasta_file:
            if line[0] == '>':
                deflines.append(line[1:-1])
    fasta = Fasta('data/genes.fasta.gz')
    long_names = []
    for record in fasta:
        long_names.append(record.long_name)
    assert deflines == long_names

def test_fetch_whole_entry(remove_index):
    faidx = Faidx('data/genes.fasta.gz')
    expect = ('ATGACATCATTTTCCACCTCTGCTCAGTGTTCAACATCTGA'
            'CAGTGCTTGCAGGATCTCTCCTGGACAAATCAATCAGGTACGACCA'
            'AAACTGCCGCTTTTGAAGATTTTGCATGCAGCAGGTGCGCAAGG'
            'TGAAATGTTCACTGTTAAAGAGGTCATGCACTATTTAGGTCAGTACAT'
            'AATGGTGAAGCAACTTTATGATCAGCAGGAGCAGCATATGGTATATTG'
            'TGGTGGAGATCTTTTGGGAGAACTACTGGGACGTCAGAGCTTCTCCGTG'
            'AAAGACCCAAGCCCTCTCTATGATATGCTAAGAAAGAATCTTGTCACTTT'
            'AGCCACTGCTACTACAGCAAAGTGCAGAGGAAAGTTCCACTTCCAGAAAAA'
            'GAACTACAGAAGACGATATCCCCACACTGCCTACCTCAGAGCATAAATGCA'
            'TACATTCTAGAGAAGGTGATTGAAGTGGGAAAAAATGATGACCTGGAGGACTC')
    result = faidx.fetch('gi|557361099|gb|KF435150.1|',
                         1, 481)
    assert str(result) == expect

def test_fetch_middle(remove_index):
    faidx = Faidx('data/genes.fasta.gz')
    expect = 'TTGAAGATTTTGCATGCAGCAGGTGCGCAAGGTGAAATGTTCACTGTTAAA'
    result = faidx.fetch('gi|557361099|gb|KF435150.1|',
                         100, 150)
    assert str(result) == expect

def test_fetch_end(remove_index):
    faidx = Faidx('data/genes.fasta.gz')
    expect = 'TC'
    result = faidx.fetch('gi|557361099|gb|KF435150.1|',
                         480, 481)
    assert str(result) == expect

def test_fetch_border(remove_index):
    """ Fetch past the end of a gene entry """
    faidx = Faidx('data/genes.fasta.gz')
    expect = 'TC'
    with pytest.raises(FetchError):
        result = faidx.fetch('gi|557361099|gb|KF435150.1|', 480, 500)
        print(result)
        assert str(result) == expect

def test_rev(remove_index):
    faidx = Faidx('data/genes.fasta.gz')
    expect = 'GA'
    result = faidx.fetch('gi|557361099|gb|KF435150.1|',
                         480, 481)
    assert str(-result) == expect, result

def test_fetch_past_bounds(remove_index):
    """ Fetch past the end of a gene entry """
    faidx = Faidx('data/genes.fasta.gz', strict_bounds=True)
    with pytest.raises(FetchError):
        result = faidx.fetch('gi|557361099|gb|KF435150.1|', 480, 5000)

def test_fetch_negative(remove_index):
    """ Fetch starting with a negative coordinate """
    faidx = Faidx('data/genes.fasta.gz', strict_bounds=True)
    with pytest.raises(FetchError):
        result = faidx.fetch('gi|557361099|gb|KF435150.1|', -10, 10)

def test_fetch_reversed_coordinates(remove_index):
    """ Fetch starting with a negative coordinate """
    faidx = Faidx('data/genes.fasta.gz', strict_bounds=True)
    with pytest.raises(FetchError):
        result = faidx.fetch('gi|557361099|gb|KF435150.1|', 50, 10)

def test_fetch_keyerror(remove_index):
    """ Fetch a key that does not exist """
    faidx = Faidx('data/genes.fasta.gz', strict_bounds=True)
    with pytest.raises(FetchError):
        result = faidx.fetch('gi|joe|gb|KF435150.1|', 1, 10)

def test_blank_string(remove_index):
    """ seq[0:0] should return a blank string mdshw5/pyfaidx#53 """
    fasta = Fasta('data/genes.fasta.gz', as_raw=True)
    assert fasta['gi|557361099|gb|KF435150.1|'][0:0] == ''

def test_slice_from_beginning(remove_index):
    fasta = Fasta('data/genes.fasta.gz', as_raw=True)
    assert fasta['gi|557361099|gb|KF435150.1|'][:4] == 'ATGA'

def test_slice_from_end(remove_index):
    fasta = Fasta('data/genes.fasta.gz', as_raw=True)
    assert fasta['gi|557361099|gb|KF435150.1|'][-4:] == 'ACTC'

def test_issue_74_start(remove_index):
    f0 = Fasta('data/genes.fasta.gz', one_based_attributes=False)
    f1 = Fasta('data/genes.fasta.gz', one_based_attributes=True)
    assert f0['gi|557361099|gb|KF435150.1|'][0:90].start == f1['gi|557361099|gb|KF435150.1|'][0:90].start - 1

def test_issue_74_consistency(remove_index):
    f0 = Fasta('data/genes.fasta.gz', one_based_attributes=False)
    f1 = Fasta('data/genes.fasta.gz', one_based_attributes=True)
    assert str(f0['gi|557361099|gb|KF435150.1|'][0:90]) == str(f1['gi|557361099|gb|KF435150.1|'][0:90])

def test_issue_74_end_faidx(remove_index):
    f0 = Faidx('data/genes.fasta.gz', one_based_attributes=False)
    f1 = Faidx('data/genes.fasta.gz', one_based_attributes=True)
    end0 = f0.fetch('gi|557361099|gb|KF435150.1|', 1, 90).end
    end1 = f1.fetch('gi|557361099|gb|KF435150.1|', 1, 90).end
    assert end0 == end1

def test_issue_74_end_fasta(remove_index):
    f0 = Fasta('data/genes.fasta.gz', one_based_attributes=False)
    f1 = Fasta('data/genes.fasta.gz', one_based_attributes=True)
    end0 = f0['gi|557361099|gb|KF435150.1|'][1:90].end
    end1 = f1['gi|557361099|gb|KF435150.1|'][1:90].end
    print((end0, end1))
    assert end0 == end1

def test_issue_79_fix(remove_index):
    f = Fasta('data/genes.fasta.gz')
    s = f['gi|557361099|gb|KF435150.1|'][100:105]
    print((s.start, s.end))
    assert (101, 105) == (s.start, s.end)

def test_issue_79_fix_negate(remove_index):
    f = Fasta('data/genes.fasta.gz')
    s = f['gi|557361099|gb|KF435150.1|'][100:105]
    s = -s
    print((s.start, s.end))
    assert (105, 101) == (s.start, s.end)

def test_issue_79_fix_one_based_false(remove_index):
    f = Fasta('data/genes.fasta.gz', one_based_attributes=False)
    s = f['gi|557361099|gb|KF435150.1|'][100:105]
    print((s.start, s.end))
    assert (100, 105) == (s.start, s.end)

def test_issue_79_fix_one_based_false_negate(remove_index):
    f = Fasta('data/genes.fasta.gz', one_based_attributes=False)
    s = f['gi|557361099|gb|KF435150.1|'][100:105]
    print(s.__dict__)
    s = -s
    print(s.__dict__)
    assert (105, 100) == (s.start, s.end)

def test_fetch_border_padded(remove_index):
    """ Fetch past the end of a gene entry """
    with pytest.raises(FetchError):
>>>>>>> 6e9f7db7
        faidx = Faidx('data/genes.fasta.gz', default_seq='N')
        expect = 'TCNNNNNNNNNNNNNNNNNNN'
        result = faidx.fetch('gi|557361099|gb|KF435150.1|',
                             480, 500)
        print(result)
        assert str(result) == expect<|MERGE_RESOLUTION|>--- conflicted
+++ resolved
@@ -6,248 +6,6 @@
 path = os.path.dirname(__file__)
 os.chdir(path)
 
-<<<<<<< HEAD
-class TestIndexing(TestCase):
-    def setUp(self):
-        try:
-            from Bio import SeqIO
-        except ImportError:
-            raise SkipTest
-
-    def tearDown(self):
-        try:
-            os.remove('data/genes.fasta.gz.fai')
-        except EnvironmentError:
-            pass  # some tests may delete this file
-
-    def test_build_issue_126(self):
-        """ Samtools BGZF index should be identical to pyfaidx BGZF index """
-        expect_index = ("gi|563317589|dbj|AB821309.1|	3510	114	70	71\n"
-                        "gi|557361099|gb|KF435150.1|	481	3789	70	71\n"
-                        "gi|557361097|gb|KF435149.1|	642	4368	70	71\n"
-                        "gi|543583796|ref|NR_104216.1|	4573	5141	70	71\n"
-                        "gi|543583795|ref|NR_104215.1|	5317	9901	70	71\n"
-                        "gi|543583794|ref|NR_104212.1|	5374	15415	70	71\n"
-                        "gi|543583788|ref|NM_001282545.1|	4170	20980	70	71\n"
-                        "gi|543583786|ref|NM_001282543.1|	5466	25324	70	71\n"
-                        "gi|543583785|ref|NM_000465.3|	5523	30980	70	71\n"
-                        "gi|543583740|ref|NM_001282549.1|	3984	36696	70	71\n"
-                        "gi|543583738|ref|NM_001282548.1|	4113	40851	70	71\n"
-                        "gi|530384540|ref|XM_005249645.1|	2752	45151	70	71\n"
-                        "gi|530384538|ref|XM_005249644.1|	3004	48071	70	71\n"
-                        "gi|530384536|ref|XM_005249643.1|	3109	51246	70	71\n"
-                        "gi|530384534|ref|XM_005249642.1|	3097	54528	70	71\n"
-                        "gi|530373237|ref|XM_005265508.1|	2794	57830	70	71\n"
-                        "gi|530373235|ref|XM_005265507.1|	2848	60824	70	71\n"
-                        "gi|530364726|ref|XR_241081.1|	1009	63849	70	71\n"
-                        "gi|530364725|ref|XR_241080.1|	4884	65009	70	71\n"
-                        "gi|530364724|ref|XR_241079.1|	2819	70099	70	71\n")
-        index_file = Faidx('data/genes.fasta.gz').indexname
-        result_index = open(index_file).read()
-        assert result_index == expect_index
-
-class TestFastaBGZF(TestCase):
-    def setUp(self):
-        try:
-            from Bio import SeqIO
-        except ImportError:
-            raise SkipTest
-
-    def tearDown(self):
-        try:
-            os.remove('data/genes.fasta.gz.fai')
-        except EnvironmentError:
-            pass  # some tests may delete this file
-
-    def test_integer_slice(self):
-        fasta = Fasta('data/genes.fasta.gz')
-        expect = fasta['gi|563317589|dbj|AB821309.1|'][:100].seq
-        result = fasta[0][:100].seq
-        assert expect == result
-
-    def test_integer_index(self):
-        fasta = Fasta('data/genes.fasta.gz')
-        expect = fasta['gi|563317589|dbj|AB821309.1|'][100].seq
-        result = fasta[0][100].seq
-        assert expect == result
-
-    def test_fetch_whole_fasta(self):
-        expect = [line.rstrip('\n') for line in open('data/genes.fasta') if line[0] != '>']
-        result = list(chain(*([line for line in record] for record in Fasta('data/genes.fasta.gz', as_raw=True))))
-        assert expect == result
-
-    def test_line_len(self):
-        fasta = Fasta('data/genes.fasta.gz')
-        for record in fasta:
-            assert len(next(iter(record))) == fasta.faidx.index[record.name].lenc
-
-    @raises(UnsupportedCompressionFormat)
-    def test_mutable_bgzf(self):
-        fasta = Fasta('data/genes.fasta.gz', mutable=True)
-
-    @raises(NotImplementedError)
-    def test_long_names(self):
-        """ Test that deflines extracted using FastaRecord.long_name are
-        identical to deflines in the actual file.
-        """
-        deflines = []
-        with open('data/genes.fasta') as fasta_file:
-            for line in fasta_file:
-                if line[0] == '>':
-                    deflines.append(line[1:-1])
-        fasta = Fasta('data/genes.fasta.gz')
-        long_names = []
-        for record in fasta:
-            long_names.append(record.long_name)
-        assert deflines == long_names
-
-    def test_fetch_whole_entry(self):
-        faidx = Faidx('data/genes.fasta.gz')
-        expect = ('ATGACATCATTTTCCACCTCTGCTCAGTGTTCAACATCTGA'
-                'CAGTGCTTGCAGGATCTCTCCTGGACAAATCAATCAGGTACGACCA'
-                'AAACTGCCGCTTTTGAAGATTTTGCATGCAGCAGGTGCGCAAGG'
-                'TGAAATGTTCACTGTTAAAGAGGTCATGCACTATTTAGGTCAGTACAT'
-                'AATGGTGAAGCAACTTTATGATCAGCAGGAGCAGCATATGGTATATTG'
-                'TGGTGGAGATCTTTTGGGAGAACTACTGGGACGTCAGAGCTTCTCCGTG'
-                'AAAGACCCAAGCCCTCTCTATGATATGCTAAGAAAGAATCTTGTCACTTT'
-                'AGCCACTGCTACTACAGCAAAGTGCAGAGGAAAGTTCCACTTCCAGAAAAA'
-                'GAACTACAGAAGACGATATCCCCACACTGCCTACCTCAGAGCATAAATGCA'
-                'TACATTCTAGAGAAGGTGATTGAAGTGGGAAAAAATGATGACCTGGAGGACTC')
-        result = faidx.fetch('gi|557361099|gb|KF435150.1|',
-                             1, 481)
-        print(result)
-        assert str(result) == expect
-
-    def test_fetch_middle(self):
-        faidx = Faidx('data/genes.fasta.gz')
-        expect = 'TTGAAGATTTTGCATGCAGCAGGTGCGCAAGGTGAAATGTTCACTGTTAAA'
-        result = faidx.fetch('gi|557361099|gb|KF435150.1|',
-                             100, 150)
-        assert str(result) == expect
-
-    def test_fetch_end(self):
-        faidx = Faidx('data/genes.fasta.gz')
-        expect = 'TC'
-        result = faidx.fetch('gi|557361099|gb|KF435150.1|',
-                             480, 481)
-        assert str(result) == expect
-
-    @raises(FetchError)
-    def test_fetch_border(self):
-        """ Fetch past the end of a gene entry """
-        faidx = Faidx('data/genes.fasta.gz')
-        expect = 'TC'
-        result = faidx.fetch('gi|557361099|gb|KF435150.1|',
-                             480, 500)
-        print(result)
-        assert str(result) == expect
-
-    def test_rev(self):
-        faidx = Faidx('data/genes.fasta.gz')
-        expect = 'GA'
-        result = faidx.fetch('gi|557361099|gb|KF435150.1|',
-                             480, 481)
-        assert str(-result) == expect, result
-
-    @raises(FetchError)
-    def test_fetch_past_bounds(self):
-        """ Fetch past the end of a gene entry """
-        faidx = Faidx('data/genes.fasta.gz', strict_bounds=True)
-        result = faidx.fetch('gi|557361099|gb|KF435150.1|',
-                                         480, 5000)
-
-    @raises(FetchError)
-    def test_fetch_negative(self):
-        """ Fetch starting with a negative coordinate """
-        faidx = Faidx('data/genes.fasta.gz', strict_bounds=True)
-        result = faidx.fetch('gi|557361099|gb|KF435150.1|',
-                                         -10, 10)
-
-    @raises(FetchError)
-    def test_fetch_reversed_coordinates(self):
-        """ Fetch starting with a negative coordinate """
-        faidx = Faidx('data/genes.fasta.gz', strict_bounds=True)
-        result = faidx.fetch('gi|557361099|gb|KF435150.1|',
-                                         50, 10)
-
-    @raises(FetchError)
-    def test_fetch_keyerror(self):
-        """ Fetch a key that does not exist """
-        faidx = Faidx('data/genes.fasta.gz', strict_bounds=True)
-        result = faidx.fetch('gi|joe|gb|KF435150.1|',
-                                         1, 10)
-
-    def test_blank_string(self):
-        """ seq[0:0] should return a blank string mdshw5/pyfaidx#53 """
-        fasta = Fasta('data/genes.fasta.gz', as_raw=True)
-        result = fasta['gi|557361099|gb|KF435150.1|'][0:0]
-        print(result)
-        assert result == ''
-
-    def test_slice_from_beginning(self):
-        fasta = Fasta('data/genes.fasta.gz', as_raw=True)
-        assert fasta['gi|557361099|gb|KF435150.1|'][:4] == 'ATGA'
-
-    def test_slice_from_end(self):
-        fasta = Fasta('data/genes.fasta.gz', as_raw=True)
-        assert fasta['gi|557361099|gb|KF435150.1|'][-4:] == 'ACTC'
-
-    def test_issue_74_start(self):
-        f0 = Fasta('data/genes.fasta.gz', one_based_attributes=False)
-        f1 = Fasta('data/genes.fasta.gz', one_based_attributes=True)
-        assert f0['gi|557361099|gb|KF435150.1|'][0:90].start == f1['gi|557361099|gb|KF435150.1|'][0:90].start - 1
-
-    def test_issue_74_consistency(self):
-        f0 = Fasta('data/genes.fasta.gz', one_based_attributes=False)
-        f1 = Fasta('data/genes.fasta.gz', one_based_attributes=True)
-        assert str(f0['gi|557361099|gb|KF435150.1|'][0:90]) == str(f1['gi|557361099|gb|KF435150.1|'][0:90])
-
-    def test_issue_74_end_faidx(self):
-        f0 = Faidx('data/genes.fasta.gz', one_based_attributes=False)
-        f1 = Faidx('data/genes.fasta.gz', one_based_attributes=True)
-        end0 = f0.fetch('gi|557361099|gb|KF435150.1|', 1, 90).end
-        end1 = f1.fetch('gi|557361099|gb|KF435150.1|', 1, 90).end
-        assert end0 == end1
-
-    def test_issue_74_end_fasta(self):
-        f0 = Fasta('data/genes.fasta.gz', one_based_attributes=False)
-        f1 = Fasta('data/genes.fasta.gz', one_based_attributes=True)
-        end0 = f0['gi|557361099|gb|KF435150.1|'][1:90].end
-        end1 = f1['gi|557361099|gb|KF435150.1|'][1:90].end
-        print((end0, end1))
-        assert end0 == end1
-
-    def test_issue_79_fix(self):
-        f = Fasta('data/genes.fasta.gz')
-        s = f['gi|557361099|gb|KF435150.1|'][100:105]
-        print((s.start, s.end))
-        assert (101, 105) == (s.start, s.end)
-
-    def test_issue_79_fix_negate(self):
-        f = Fasta('data/genes.fasta.gz')
-        s = f['gi|557361099|gb|KF435150.1|'][100:105]
-        s = -s
-        print((s.start, s.end))
-        assert (105, 101) == (s.start, s.end)
-
-    def test_issue_79_fix_one_based_false(self):
-        f = Fasta('data/genes.fasta.gz', one_based_attributes=False)
-        s = f['gi|557361099|gb|KF435150.1|'][100:105]
-        print((s.start, s.end))
-        assert (100, 105) == (s.start, s.end)
-
-    def test_issue_79_fix_one_based_false_negate(self):
-        f = Fasta('data/genes.fasta.gz', one_based_attributes=False)
-        s = f['gi|557361099|gb|KF435150.1|'][100:105]
-        print(s.__dict__)
-        s = -s
-        print(s.__dict__)
-        assert (105, 100) == (s.start, s.end)
-
-    @raises(FetchError)
-    def test_fetch_border_padded(self):
-        """ Fetch past the end of a gene entry """
-=======
 try:
     from Bio import SeqIO
     bio = True
@@ -470,7 +228,6 @@
 def test_fetch_border_padded(remove_index):
     """ Fetch past the end of a gene entry """
     with pytest.raises(FetchError):
->>>>>>> 6e9f7db7
         faidx = Faidx('data/genes.fasta.gz', default_seq='N')
         expect = 'TCNNNNNNNNNNNNNNNNNNN'
         result = faidx.fetch('gi|557361099|gb|KF435150.1|',
